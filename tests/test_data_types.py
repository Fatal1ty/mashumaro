--- conflicted
+++ resolved
@@ -73,11 +73,8 @@
     TAny,
     TInt,
     TIntStr,
-<<<<<<< HEAD
+    T_Optional_int,
     TMyDataClass,
-=======
-    T_Optional_int,
->>>>>>> d99ad05c
 )
 from .utils import same_types
 
